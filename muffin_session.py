--- conflicted
+++ resolved
@@ -13,11 +13,7 @@
 #  from muffin.utils import create_signature, check_signature, to_coroutine, json, dumps
 
 
-<<<<<<< HEAD
-__version__ = "0.7.2"
-=======
 __version__ = "0.7.3"
->>>>>>> 1533e0ff
 __project__ = "muffin-session"
 __author__ = "Kirill Klenov <horneds@gmail.com>"
 __license__ = "MIT"
